--- conflicted
+++ resolved
@@ -948,22 +948,10 @@
                 vcpkg_target.target_triplet.triplet,
             ))),
         };
+      
         // if no overrides have been selected, then the Vcpkg port name
         // is the the .lib name and the .dll name
         if self.required_libs.is_empty() {
-<<<<<<< HEAD
-=======
-            let ports = try!(load_ports(&vcpkg_target));
-
-            if !ports.contains_key(port_name) {
-                return Err(Error::LibNotFound(format!(
-                    "package {} is not installed for vcpkg triplet {}",
-                    port_name.to_owned(),
-                    vcpkg_target.target_triplet.triplet
-                )));
-            }
-
->>>>>>> 79f292f6
             // the complete set of ports required
             let mut required_ports: BTreeMap<String, Port> = BTreeMap::new();
             // working of ports that we need to include
